{
  "name": "onenote",
  "version": "1.0.0",
  "description": "",
  "main": "dist/index.js",
  "type": "module",
  "scripts": {
    "build": "tsc",
    "start": "node dist/index.js",
    "dev": "ts-node --esm src/index.ts",
    "test": "echo \"Error: no test specified\" && exit 1"
  },
  "keywords": [],
  "author": "",
  "license": "ISC",
  "dependencies": {
    "@azure/identity": "^3.3.2",
    "@microsoft/microsoft-graph-client": "3.0.7",
<<<<<<< HEAD
    "dotenv": "^16.4.1",
    "html-to-text": "^9.0.5"
=======
    "html-to-text": "^9.0.5",
    "mermaid": "^11.6.0",
    "puppeteer": "^24.6.1"
>>>>>>> 936e445d
  },
  "devDependencies": {
    "@microsoft/microsoft-graph-types": "^2.38.0",
    "@modelcontextprotocol/sdk": "^0.4.0",
    "@types/html-to-text": "^9.0.4",
    "@types/node": "^20.11.19",
    "ts-node": "^10.9.2",
    "typescript": "^5.3.3"
  }
}<|MERGE_RESOLUTION|>--- conflicted
+++ resolved
@@ -16,14 +16,10 @@
   "dependencies": {
     "@azure/identity": "^3.3.2",
     "@microsoft/microsoft-graph-client": "3.0.7",
-<<<<<<< HEAD
     "dotenv": "^16.4.1",
-    "html-to-text": "^9.0.5"
-=======
     "html-to-text": "^9.0.5",
     "mermaid": "^11.6.0",
     "puppeteer": "^24.6.1"
->>>>>>> 936e445d
   },
   "devDependencies": {
     "@microsoft/microsoft-graph-types": "^2.38.0",
